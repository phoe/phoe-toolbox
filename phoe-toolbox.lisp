--- conflicted
+++ resolved
@@ -626,8 +626,7 @@
 
 (defun downcase-lisp-file (pathname)
   "Downcases a Common Lisp source file."
-<<<<<<< HEAD
-  (case-lisp-file pathname #'string-downcase))
+  (case-lisp-file pathname #'char-downcase))
 
 (defun shallow-copy-object (original)
   "Creates a shallow copy of a standard object, copying the values of all
@@ -638,7 +637,4 @@
          (slot-names (mapcar #'c2mop:slot-definition-name slots)))
     (dolist (slot slot-names copy)
       (when (slot-boundp original slot)
-        (setf (slot-value copy slot) (slot-value original slot))))))
-=======
-  (case-lisp-file pathname #'char-downcase))
->>>>>>> 8c2e45ec
+        (setf (slot-value copy slot) (slot-value original slot))))))